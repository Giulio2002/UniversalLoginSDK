import React, {Component} from 'react';
import PropTypes from 'prop-types';
import Blockies from 'react-blockies';
import classIf from '../helpers/classIf';

class MainScreenView extends Component {
  renderEvent(event) {
    return (
      <p className="click-history-item" key={event.key}>
        <span className="date"> {event.pressTime} ago </span>
        <span className="bold user-inline">
          <Blockies seed={event.address.toLowerCase()} size={8} scale={4} />{' '}
          {event.name}
        </span>{' '}
        pressed at {event.score} seconds
      </p>
    );
  }

  renderEventList() {
<<<<<<< HEAD
    if (this.props.loaded === false) {
      return <div className="loading"> Loading activity </div>;
=======
    if (!this.props.loaded && this.props.events.length === 0) {
      return (<div className="loading"> Loading activity </div>);
>>>>>>> bb84e765
    } else if (this.props.events.length === 0) {
      return <div> No events yet. Push the button! </div>;
    }
    return this.props.events.map(this.renderEvent.bind(this));
  }

  render() {
    return (
      <div
        className={classIf(
          this.props.lastClick === '0',
          'main-screen loadbar',
          'main-screen'
        )}
      >
        <div className="container text-center">
          <p>
            You have{' '}
            <span className="bold">
              {this.props.clicksLeft} <em>kliks</em>
            </span>{' '}
            left
          </p>
          <button
            className="btn main-screen-btn"
            onClick={this.props.onClickerClick}
            disabled={this.props.clickerClickEvent}
          >
            click here
          </button>

          <p className="click-cost">
            Costs 1 <em>klik</em>
          </p>
          <p className="last-click-text">
            Last time someone pressed this button was
            <span className="bold"> {this.props.lastClick}</span> ago
          </p>
          <hr className="separator" />
          <div className="click-history">{this.renderEventList()}</div>
        </div>
      </div>
    );
  }
}

MainScreenView.propTypes = {
  clicksLeft: PropTypes.number,
  lastClick: PropTypes.string,
  onClickerClick: PropTypes.func,
  clickerClickEvent: PropTypes.bool,
  loaded: PropTypes.bool,
  events: PropTypes.array
};

export default MainScreenView;<|MERGE_RESOLUTION|>--- conflicted
+++ resolved
@@ -18,13 +18,9 @@
   }
 
   renderEventList() {
-<<<<<<< HEAD
-    if (this.props.loaded === false) {
-      return <div className="loading"> Loading activity </div>;
-=======
+
     if (!this.props.loaded && this.props.events.length === 0) {
       return (<div className="loading"> Loading activity </div>);
->>>>>>> bb84e765
     } else if (this.props.events.length === 0) {
       return <div> No events yet. Push the button! </div>;
     }
