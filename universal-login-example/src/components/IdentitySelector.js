--- conflicted
+++ resolved
@@ -12,13 +12,13 @@
     this.state = {
       identity: '',
       connections: [],
-      creations: [],      
+      creations: [],
       busy: false
     };
     const {suggestionsService} = this.props.services;
     this.suggestionsService = suggestionsService;
   }
-  
+
   componentDidMount() {
     this.suggestionsService.setCallback(this.setState.bind(this));
   }
@@ -30,8 +30,8 @@
 
   renderBusyIndicator() {
     if (this.state.busy) {
-      return <div className='circle-loader input-loader'> </div>;    
-    } 
+      return <div className='circle-loader input-loader'> </div>;
+    }
   }
 
   async moveFocusToConnectionHoverView() {
@@ -59,14 +59,10 @@
             placeholder="bob.example.eth"
             maxlength={24}
             onChange={(event) => this.update(event)}
-<<<<<<< HEAD
-          />          
-          { this.renderBusyIndicator() }
-=======
             onArrowDownKeyPressed={this.moveFocusToConnectionHoverView.bind(this)}
             ref={this.textBox}
           />
->>>>>>> ba57327a
+          { this.renderBusyIndicator() }
         </div>
         <ConnectionHoverView
           connections={this.state.connections}
@@ -77,7 +73,7 @@
           onLastArrowUpKeyPressed={this.moveFocusToTextBox.bind(this)}
           ref={this.connectionHoverViewRef}
         />
-        
+
       </div>
     );
   }
