<<<<<<< HEAD
import {waitForContractDeploy} from "./utils";
=======
import { waitForContractDeploy } from './utils';
>>>>>>> c38f54a0
import Token from '../build/Token';
import Relayer from 'universal-login-relayer';
import ethers, {Wallet, utils} from 'ethers';

class TokenGrantingRelayer extends Relayer {

  constructor(provider, config, deployerPrivateKey, tokenContractAddress = []) {
    super(config, provider);
    this.provider = provider;
    this.tokenContractAddress = tokenContractAddress;
    this.deployerWallet = new Wallet(deployerPrivateKey, this.provider);
  }

  addHooks() {
    this.tokenContract = new ethers.Contract(this.tokenContractAddress, Token.interface, this.deployerWallet);
    this.hooks.addListener('AddressGenerated', async (identityData) => {
      this.identityAddress = identityData.address;

      const walletNonce = await this.deployerWallet.getTransactionCount();

      this.giftTokens(this.identityAddress, walletNonce);

    });
    this.addKeySubscription = this.hooks.addListener('added', (key) => {
      this.tokenContract.transfer(this.identityAddress, utils.parseEther('5'));
      this.addKeySubscription.remove();
    });
    this.addKeysSubscription = this.hooks.addListener('keysAdded', (key) => {
      this.tokenContract.transfer(this.identityAddress, utils.parseEther('15'));
      this.addKeysSubscription.remove();
    });
  }

  giftTokens(identityAddress, nonce) {
    this.tokenContract.transfer(identityAddress, utils.parseEther('100'), {
      nonce
    });
  }

}

export default TokenGrantingRelayer;<|MERGE_RESOLUTION|>--- conflicted
+++ resolved
@@ -1,8 +1,4 @@
-<<<<<<< HEAD
-import {waitForContractDeploy} from "./utils";
-=======
-import { waitForContractDeploy } from './utils';
->>>>>>> c38f54a0
+import {waitForContractDeploy} from './utils';
 import Token from '../build/Token';
 import Relayer from 'universal-login-relayer';
 import ethers, {Wallet, utils} from 'ethers';
