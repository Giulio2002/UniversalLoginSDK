--- conflicted
+++ resolved
@@ -1,10 +1,6 @@
 {
     "name": "universal-login-relayer",
-<<<<<<< HEAD
-    "version": "0.1.0",
-=======
     "version": "0.1.1",
->>>>>>> c38c5f79
     "license": "MIT",
     "main": "build/index.js",
     "dependencies": {
