import chai, {expect} from 'chai';
import sinon from 'sinon';
import sinonChai from 'sinon-chai';
import ethers, {utils, Interface} from 'ethers';
import Identity from 'universal-login-contracts/build/Identity';
import {MANAGEMENT_KEY, ECDSA_TYPE, ACTION_KEY} from 'universal-login-contracts';
import {defaultAccounts, getWallets, createMockProvider, deployContract} from 'ethereum-waffle';
import IdentityService from '../../../lib/services/IdentityService';
import CounterfactualIdentityService from '../../../lib/services/CounterfactualIdentityService';
import CounterfactualTransactionsService from '../../../lib/services/CounterfactualTransactionsService';
import {messageSignature, addressToBytes32} from '../../../lib/utils/utils';
import buildEnsService from '../../helpers/buildEnsService';
import AuthorisationService from '../../../lib/services/authorisationService';
import {EventEmitter} from 'fbemitter';
import MockToken from 'universal-login-contracts/build/MockToken';
import defaultPaymentOptions from '../../../lib/config/defaultPaymentOptions';

chai.use(require('chai-string'));
chai.use(sinonChai);

describe('Relayer - IdentityService', async () => {
  let counterfactualIdentityService;
  let counterfactualTransactionsService;
  let identityService;
  let ensService;
  let managementKey;
  let provider;
  let otherWallet;
  let ensDeployer;
  let authorisationService;
  let hooks;
  let wallet;

  before(async () => {
    provider = createMockProvider();
    [managementKey, otherWallet, ensDeployer] = await getWallets(provider);
    wallet = new ethers.Wallet(defaultAccounts[0].secretKey, provider);
    [ensService, provider] = await buildEnsService(ensDeployer, 'mylogin.eth');
    hooks = new EventEmitter();
    authorisationService = new AuthorisationService();
    counterfactualIdentityService = new CounterfactualIdentityService(wallet, ensService, authorisationService, hooks, provider);
    counterfactualTransactionsService = new CounterfactualTransactionsService();
    identityService = new IdentityService(wallet, ensService, authorisationService, hooks, provider, counterfactualIdentityService, counterfactualTransactionsService);
  });

  describe('IdentityService', async () => {
    let contract;
    let callback;
    let transaction;
    let contractAddress;

    before(async () => {
      callback = sinon.spy();
      hooks.addListener('AddressGenerated', callback);
      transaction = await identityService.create(managementKey.address, 'alex.mylogin.eth');
      contractAddress = transaction.address;
    });

    describe('Create', async () => {
      it('returns contract address', async () => {
        expect(contractAddress).to.be.properAddress;
      });

      it('should emit created event', async () => {
        expect(callback).to.be.calledWith(sinon.match(transaction));
      });
    });

    describe('Execute signed', async () => {
      let expectedBalance;
      const value = 10;
      let token;
      const {gasPrice, gasLimit} = defaultPaymentOptions;

      before(async () => {
        await managementKey.send(contractAddress, utils.parseEther('12'));
        expectedBalance = (await otherWallet.getBalance()).add(value);
        token = await deployContract(wallet, MockToken, []);
        contract = new ethers.Contract(contractAddress, Identity.interface, managementKey);
      });

      describe('Add Key', async () => {
        before(async () => {
          await token.transfer(contract.address, utils.parseEther('50'));
        });
<<<<<<< HEAD
=======

        it('Error when not enough tokens', async () => {
          const signature = messageSignature(managementKey, otherWallet.address, contract.address, value, utils.hexlify(0), 0, token.address, gasPrice, utils.parseEther('51'));
          expect(identityService.executeSigned(contract.address, {to: otherWallet.address, value, data: utils.hexlify(0), nonce: 0, gasToken: token.address, gasPrice, gasLimit: utils.parseEther('51'), signature})).to.be.eventually.rejected;
        });
>>>>>>> 86c549fd

        it('execute signed message', async () => {
          const to = otherWallet.address;
          const signature = messageSignature(managementKey, to, contract.address, value, utils.hexlify(0), 0, token.address, gasPrice, gasLimit);
          await identityService.executeSigned(contract.address, {to, value, data: utils.hexlify(0), nonce: 0, gasToken: token.address, gasPrice, gasLimit, signature});

          expect(await otherWallet.getBalance()).to.eq(expectedBalance);
        });

        it('is initialized with management key', async () => {
          const managementKeys = await contract.getKeysByPurpose(MANAGEMENT_KEY);
          const expectedKey = managementKey.address.slice(2).toLowerCase();
          expect(managementKeys).to.have.lengthOf(1);
          expect(managementKeys[0]).to.endsWith(expectedKey);
        });

        it('has ENS name reserved', async () => {
          expect(await provider.resolveName('alex.mylogin.eth')).to.eq(contract.address);
        });

        it('Error when not enough tokens', async () => {
          const signature = messageSignature(managementKey, otherWallet.address, contract.address, value, utils.hexlify(0), 0, token.address, gasPrice, utils.parseEther('51'));
          expect(identityService.executeSigned(contract.address, {to: otherWallet.address, value, data: utils.hexlify(0), nonce: 0, gasToken: token.address, gasPrice, gasLimit: utils.parseEther('51'), signature})).to.be.eventually.rejected;
        });

        it('execute add key', async () => {
          const newKeyAddress = addressToBytes32(otherWallet.address);
          const {data} = new Interface(Identity.interface).functions.addKey(newKeyAddress, ACTION_KEY, ECDSA_TYPE);
          const signature = messageSignature(managementKey, contract.address, contract.address, 0, data, 1, token.address, gasPrice, gasLimit);
<<<<<<< HEAD
          const message = {to: contract.address, value: 0, data, nonce: 1, gasToken: token.address, gasPrice, gasLimit, signature};
=======
          const message =  {to: contract.address, value: 0, data, nonce: 1, gasToken: token.address, gasPrice, gasLimit, signature};
>>>>>>> 86c549fd

          await identityService.executeSigned(contract.address, message);
          const key = await contract.getKey(newKeyAddress);
          expect(key.purpose).to.eq(ACTION_KEY);
        });

        describe('Collaboration with Authorisation Service', async () => {
          let message;
          before(async () => {
            await contract.setRequiredApprovals(0);
            const request = {identityAddress: contract.address, key: otherWallet.address, label: 'lol'};
            await authorisationService.addRequest(request);

            const {data} = new Interface(Identity.interface).functions.addKey(addressToBytes32(otherWallet.address), MANAGEMENT_KEY, ECDSA_TYPE);
            const signature = messageSignature(managementKey, contract.address, contract.address, 0, data, 2, token.address, gasPrice, gasLimit);
            message = {to: contract.address, value: 0, data, nonce: 2, gasToken: token.address, gasPrice, gasLimit, signature};
          });

          it('should remove request from pending authorisations if addKey', async () => {
            await identityService.executeSigned(contract.address, message);
            expect(await authorisationService.getPendingAuthorisations(contract.address)).to.deep.eq([]);
          });
        });
      });

      describe('Remove key ', async () => {
        before(async () => {
          const {data} = new Interface(Identity.interface).functions.addKey(addressToBytes32(ensDeployer.address), MANAGEMENT_KEY, ECDSA_TYPE);
          const signature = messageSignature(managementKey, contract.address, contract.address, 0, data, 3, token.address, gasPrice, gasLimit);
          const message = {to: contract.address, value: 0, data, nonce: 3, gasToken: token.address, gasPrice, gasLimit, signature};
          await identityService.executeSigned(contract.address, message);
        });

        it('should remove key', async () => {
          expect((await contract.getKey(addressToBytes32(ensDeployer.address)))[0]).to.eq(MANAGEMENT_KEY);
          const {data} = new Interface(Identity.interface).functions.removeKey(addressToBytes32(ensDeployer.address), MANAGEMENT_KEY);
          const signature = messageSignature(managementKey, contract.address, contract.address, 0, data, 4, token.address, gasPrice, gasLimit);
          const message = {to: contract.address, value: 0, data, nonce: 4, gasToken: token.address, gasPrice, gasLimit, signature};
          await identityService.executeSigned(contract.address, message);
          expect((await contract.getKey(addressToBytes32(ensDeployer.address)))[0]).to.eq(0);
        });
      });
    });
  });
});<|MERGE_RESOLUTION|>--- conflicted
+++ resolved
@@ -83,14 +83,11 @@
         before(async () => {
           await token.transfer(contract.address, utils.parseEther('50'));
         });
-<<<<<<< HEAD
-=======
 
         it('Error when not enough tokens', async () => {
           const signature = messageSignature(managementKey, otherWallet.address, contract.address, value, utils.hexlify(0), 0, token.address, gasPrice, utils.parseEther('51'));
           expect(identityService.executeSigned(contract.address, {to: otherWallet.address, value, data: utils.hexlify(0), nonce: 0, gasToken: token.address, gasPrice, gasLimit: utils.parseEther('51'), signature})).to.be.eventually.rejected;
         });
->>>>>>> 86c549fd
 
         it('execute signed message', async () => {
           const to = otherWallet.address;
@@ -120,11 +117,7 @@
           const newKeyAddress = addressToBytes32(otherWallet.address);
           const {data} = new Interface(Identity.interface).functions.addKey(newKeyAddress, ACTION_KEY, ECDSA_TYPE);
           const signature = messageSignature(managementKey, contract.address, contract.address, 0, data, 1, token.address, gasPrice, gasLimit);
-<<<<<<< HEAD
           const message = {to: contract.address, value: 0, data, nonce: 1, gasToken: token.address, gasPrice, gasLimit, signature};
-=======
-          const message =  {to: contract.address, value: 0, data, nonce: 1, gasToken: token.address, gasPrice, gasLimit, signature};
->>>>>>> 86c549fd
 
           await identityService.executeSigned(contract.address, message);
           const key = await contract.getKey(newKeyAddress);
